--- conflicted
+++ resolved
@@ -1003,20 +1003,12 @@
         // this rank's values are either in the upper of lower half of the block. send values to multiControlledUnitaryDistributed
         // in the correct order
         if (rankIsUpper){
-<<<<<<< HEAD
             statevec_multiControlledUnitaryDistributed(qureg,targetQubit,ctrlQubitsMask,ctrlFlipMask,rot1,rot2,
-=======
-            statevec_multiControlledUnitaryDistributed(qureg,mask,rot1,rot2,
->>>>>>> 74dcb864
                     qureg.stateVec, //upper
                     qureg.pairStateVec, //lower
                     qureg.stateVec); //output
         } else {
-<<<<<<< HEAD
             statevec_multiControlledUnitaryDistributed(qureg,targetQubit,ctrlQubitsMask,ctrlFlipMask,rot1,rot2,
-=======
-            statevec_multiControlledUnitaryDistributed(qureg,mask,rot1,rot2,
->>>>>>> 74dcb864
                     qureg.pairStateVec, //upper
                     qureg.stateVec, //lower
                     qureg.stateVec); //output
