QuEST Tutorial
======

**Table of Contents**
- [Coding](#coding)
- [Compiling](#compiling)
- [Running](#running)


# Coding

QuEST can be used in your C or C++ code, simply by including
```C
#include <QuEST.h>
```

Independent of which platform you'll run your simulation on (multicore CPUS, a GPU, or over a network), your QuEST code will look the same, compile with the same [makefile](https://github.com/quest-kit/QuEST/blob/master/makefile), and use the same [API](https://quest-kit.github.io/QuEST/QuEST_8h.html).

Here's a simulation of a very simple circuit which measures  ![equation](https://latex.codecogs.com/gif.latex?C_0%28X_1%29%20H_0%20%7C00%5Crangle).
```C
#include <QuEST.h>

int main(int narg, char *varg[]) {

  // load QuEST
  QuESTEnv env = createQuESTEnv();
  
  // create 2 qubits in the hadamard state
  Qureg qubits = createQureg(2, env);
  initPlusState(qubits);
	
  // apply circuit
  hadamard(qubits, 0);
  controlledNot(qubits, 0, 1);
  measure(qubits, 1);
	
  // unload QuEST
  destroyQureg(qubits, env); 
  destroyQuESTEnv(env);
  return 0;
}
```
Of course, this code doesn't output anything!


----------------------

Let's walk through a more sophisticated circuit.

We first construct a quest environment, which abstracts away any preparation of multithreading, distribution or GPU-acceleration strategies.
```C
QuESTEnv env = createQuESTEnv();
```

We then create a quantum register, in this case of 3 qubits.
```C
Qureg qubits = createQureg(3, env);
```
and set it to be in the zero state.
```C
initZeroState(qubits);
```
We can create multiple `Qureg` instances, and QuEST will sort out allocating memory for the state-vectors, even over networks! Note we can replace `createQureg` with `createDensityQureg`, a more powerful density matrix representation which can store mixed states!

We're now ready to apply some gates to our qubits, which in this case have indices 0, 1 and 2.
When applying a gate, we pass along which quantum register to operate upon.
```C
hadamard(qubits, 0);
controlledNot(qubits, 0, 1);
rotateY(qubits, 2, .1);
```

Some gates allow us to specify a general number of control qubits
```C
multiControlledPhaseGate(qubits, (int []){0, 1, 2}, 3);
```

We can specify general single-qubit unitary operations as 2x2 matrices
```C
// sqrt(X) with a pi/4 global phase
ComplexMatrix2 u;
u.r0c0 = (Complex) {.real=.5, .imag= .5};
u.r0c1 = (Complex) {.real=.5, .imag=-.5}; 
u.r1c0 = (Complex) {.real=.5, .imag=-.5};
u.r1c1 = (Complex) {.real=.5, .imag= .5};
unitary(qubits, 0, u);
```
or more compactly, foregoing the global phase factor,
```C
Complex a, b;
a.real = .5; a.imag =  .5;
b.real = .5; b.imag = -.5;
compactUnitary(qubits, 1, a, b);
```
or even more compactly, as a rotation around an arbitrary axis on the Bloch-sphere
```C
Vector v;
v.x = 1; v.y = 0; v.z = 0;
rotateAroundAxis(qubits, 2, 3.14/2, v);
```

We can controlled-apply general unitaries
```C
controlledCompactUnitary(qubits, 0, 1, a, b);
```
even with multiple control qubits!
```C
multiControlledUnitary(qubits, (int []){0, 1}, 2, 2, u);
```

What has this done to the probability of the basis state |111> = |7>?
```C
qreal prob = getProbAmp(qubits, 7);
printf("Probability amplitude of |111>: %lf\n", prob);
```
Here, `qreal` is a floating point number (e.g. `double`). The state-vector is stored as `qreal`s so that we can change its precision without any recoding, by changing `PRECISION` in the [makefile](../makefile)

How probable is measuring our final qubit (2) in outcome `1`?
```C
prob = calcProbOfOutcome(qubits, 2, 1);
printf("Probability of qubit 2 being in state 1: %f\n", prob);
```

Let's measure the first qubit, randomly collapsing it to 0 or 1
```C
int outcome = measure(qubits, 0);
printf("Qubit 0 was measured in state %d\n", outcome);
```
and now measure our final qubit, while also learning of the probability of its outcome.
```
outcome = measureWithStats(qubits, 2, &prob);
printf("Qubit 2 collapsed to %d with probability %f\n", outcome, prob);
```

At the conclusion of our circuit, we should free up the memory used by our state-vector.
```C
destroyQureg(qubits, env);
destroyQuESTEnv(env);
```

The effect of the [code above](tutorial_example.c) is to simulate the below circuit

<img src="https://qtechtheory.org/wp-content/uploads/2018/02/github_circuit.png" alt="A quantum circuit" width=400px >

and after compiling (see section below), gives psuedo-random output

> ```
> Probability amplitude of |111>: 0.498751
> Probability of qubit 2 being in state 1: 0.749178
> Qubit 0 was measured in state 1
> Qubit 2 collapsed to 1 with probability 0.998752
> ```

> ```
> Probability amplitude of |111>: 0.498751
> Probability of qubit 2 being in state 1: 0.749178
> Qubit 0 was measured in state 0
> Qubit 2 collapsed to 1 with probability 0.499604
> ```

QuEST uses the [Mersenne Twister](http://www.math.sci.hiroshima-u.ac.jp/~m-mat/MT/MT2002/emt19937ar.html) algorithm to generate random numbers used for randomly collapsing the state-vector. The user can seed this RNG using `seedQuEST(arrayOfSeeds, arrayLength)`, otherwise QuEST will by default (through `seedQuESTDefault()`) create a seed from the current time and the process id.

----------------------------

# Compiling

QuEST uses CMake (3.1 or higher) as its build system.

To compile, make sure your circuit code is in the root directory. Open the CMakeLists.txt file in this directory and update the user executable section to use your source files and desired executable name
```bash
# Create user executable
# Format: add_executable([name of executable] [space separated list of sources])
add_executable(myExecutable myCode1.c myCode2.c)

# Link libraries to user executable, including QuEST library
# Format: target_link_libraries([name of executable] [space separated list of libraries])
target_link_libraries(myExecutable QuEST m)
```

In the root directory, build using
```bash
mkdir build
cd build
cmake ..
make
```

When using the cmake command as above, the -D[VAR=VALUE] option can be passed to cmake to further configure your build.

To compile your code to run on multi-CPU systems use
```bash
cmake -DDISTRIBUTED=1 ..
```

To compile for GPU, use
```bash
cmake -DGPUACCELERATED=1 -DGPU_COMPUTE_CAPABILITY=[COMPUTE_CAPABILITY] ..
```

<<<<<<< HEAD
> Note also that GPU users must additionally specify the the *Compute Capability* of their GPU, which can be looked up at the [NVIDIA website](https://developer.nvidia.com/cuda-gpus)
> ```bash
> GPU_COMPUTE_CAPABILITY = 30
> ```
> An incorrect *Compute Capability* will lead to drastically incorrect computations. You can check if you've set the right *Compute Capability* by running the unit tests via `cd tests` then `./runTests.sh`.

You can additionally customise the precision with which the state-vector is stored.
```bash
# whether to use single, double or quad floating point precision in the state-vector {1,2,4}
PRECISION = 2
```
Using greater precision means more precise computation but at the expense of additional memory requirements and runtime.
Checking results are unchanged when altaring the precision can be a great test that your calculations are sufficiently precise.
=======
Where COMPUTE_CAPABILITY is the compute cabability of your GPU, written without a decimal point. This can can be looked up at the [NVIDIA website](https://developer.nvidia.com/cuda-gpus). The default value is 30.

By default, QuEST will compile with OpenMP parallelism enabled if an OpenMP compatible compiler and OpenMP library can be found on your system (e.g. [GCC 4.9](https://gcc.gnu.org/gcc-4.9/changes.html)). Using distribution requires an MPI implementation is installed on your system, and GPU acceleration requires a CUDA compiler (`nvcc`). We've made a comprehensive list of compatible compilers which you can view [here](../tests/compilers/compatibility.md). This does not change your `COMPILER` setting - the makefile will choose the appropriate MPI and CUDA wrappers automatically.
>>>>>>> 5ca84c93

You can additionally customise the precision with which the state-vector is stored.
```bash
cmake -DPRECISION=2 ..
```
Using greater precision means more precise computation but at the expense of additional memory requirements and runtime.
Checking results are unchanged when altaring the precision can be a great test that your calculations are sufficiently precise.

For a full list of available configuration parameters, use
```bash
cmake -LAH ..
```

----------------------------

# Running

## locally

You can then call your code. From the build directory:
```bash
./myExecutable
```
If multithreading functionality was found when compiling, you can control how many threads your code uses by setting `OMP_NUM_THREADS`, ideally to the number of available cores on your machine
```bash
export OMP_NUM_THREADS=8
./myExecutable
```
QuEST will automatically allocate work between the given number of threads to speedup your simulation.

If you compiled in distributed mode, your code can be run over a network (here, over 8 machines) using
```bash
mpirun -np 8 ./myExecutable
```
This will, if enabled, also utilise multithreading on each node with as many threads set in `OMP_NUM_THREADS`.

If you compiled for a GPU connected to your system, simply run
```bash
./myExecutable
```
as normal!

## through a job submission system

There are no special requirements for running QuEST through job submission systems. Just call `./myExecutable` as you would any other binary.

For example, the [above code](tutorial_example.c) can be split over 4 MPI nodes (each with 8 cores) on a SLURM system using the following SLURM submission script
```bash
#SBATCH --nodes=4
#SBATCH --ntasks-per-node=1

module purge
module load mvapich2

mkdir build
cd build
cmake -DDISTRIBUTED=1 ..
make

export OMP_NUM_THREADS=8
mpirun ./myExecutable
```
or a PBS submission script like
```bash
#PBS -l select=4:ncpus=8

make clean
make

export OMP_NUM_THREADS=8
aprun -n 4 -d 8 -cc numa_node ./myExecutable
```

Running QuEST on a GPU partition is similarly easy in SLURM
```bash
#SBATCH --nodes=1
#SBATCH --ntasks-per-node=1
#SBATCH --gres=gpu:1 

#SBATCH --partition=gpu    ## name may vary

module purge
module load cuda  ## name may vary

mkdir build
cd build
cmake -DGPUACCELERATED=1 ..
make

./myExecutable
```

On each platform, there is no change to our source code or our QuEST interface. We simply recompile, and QuEST will utilise the available hardware (a GPU, shared-memory or distributed CPUs) to speedup our code.

Note that parallelising with MPI (`-DDISTRIBUTED=1`) will mean all code in your source file will be repeated on every node. To execute some code (e.g. printing) only on one node, do
```C
if (env.rank == 0)
    printf("Only one node executes this print!");
```
Such conditions are valid and always satisfied in code run on a single node.<|MERGE_RESOLUTION|>--- conflicted
+++ resolved
@@ -197,25 +197,9 @@
 cmake -DGPUACCELERATED=1 -DGPU_COMPUTE_CAPABILITY=[COMPUTE_CAPABILITY] ..
 ```
 
-<<<<<<< HEAD
-> Note also that GPU users must additionally specify the the *Compute Capability* of their GPU, which can be looked up at the [NVIDIA website](https://developer.nvidia.com/cuda-gpus)
-> ```bash
-> GPU_COMPUTE_CAPABILITY = 30
-> ```
-> An incorrect *Compute Capability* will lead to drastically incorrect computations. You can check if you've set the right *Compute Capability* by running the unit tests via `cd tests` then `./runTests.sh`.
-
-You can additionally customise the precision with which the state-vector is stored.
-```bash
-# whether to use single, double or quad floating point precision in the state-vector {1,2,4}
-PRECISION = 2
-```
-Using greater precision means more precise computation but at the expense of additional memory requirements and runtime.
-Checking results are unchanged when altaring the precision can be a great test that your calculations are sufficiently precise.
-=======
 Where COMPUTE_CAPABILITY is the compute cabability of your GPU, written without a decimal point. This can can be looked up at the [NVIDIA website](https://developer.nvidia.com/cuda-gpus). The default value is 30.
 
 By default, QuEST will compile with OpenMP parallelism enabled if an OpenMP compatible compiler and OpenMP library can be found on your system (e.g. [GCC 4.9](https://gcc.gnu.org/gcc-4.9/changes.html)). Using distribution requires an MPI implementation is installed on your system, and GPU acceleration requires a CUDA compiler (`nvcc`). We've made a comprehensive list of compatible compilers which you can view [here](../tests/compilers/compatibility.md). This does not change your `COMPILER` setting - the makefile will choose the appropriate MPI and CUDA wrappers automatically.
->>>>>>> 5ca84c93
 
 You can additionally customise the precision with which the state-vector is stored.
 ```bash
