Primary contacts: 
    Anna Brown (anna.brown@oerc.ox.ac.uk)
    Tyson Jones (tyson.jones@materials.ox.ac.uk)

<<<<<<< HEAD
Tyson Jones
Mihai Duta
Simon Benjamin
Ian Bush
=======
Current team:
Ms Anna Brown [developer]
    HPC
    build
    quantum ops
Mr Tyson Jones [developer]
    architecture
    interface
    quantum ops
Mr Jacob Wilkins [developer]
    testing
Dr Ian Bush [consultant]
    software development
    HPC
Prof Simon Benjamin [consultant]
    user requirements
    algorithm prototyping

Past members:
Dr Mihai Duta
    original prototyping

External contributors:
Dr Nicolas Vogt on behalf of HQS Quantum Simulations
    implemented applyOneQubitDampingError
>>>>>>> 5ca84c93
<|MERGE_RESOLUTION|>--- conflicted
+++ resolved
@@ -2,12 +2,6 @@
     Anna Brown (anna.brown@oerc.ox.ac.uk)
     Tyson Jones (tyson.jones@materials.ox.ac.uk)
 
-<<<<<<< HEAD
-Tyson Jones
-Mihai Duta
-Simon Benjamin
-Ian Bush
-=======
 Current team:
 Ms Anna Brown [developer]
     HPC
@@ -32,5 +26,4 @@
 
 External contributors:
 Dr Nicolas Vogt on behalf of HQS Quantum Simulations
-    implemented applyOneQubitDampingError
->>>>>>> 5ca84c93
+    implemented applyOneQubitDampingError